--- conflicted
+++ resolved
@@ -202,18 +202,11 @@
                         :
                             null
                       }
-<<<<<<< HEAD
-                      { showEntityFilterWidget && entityIds.length > 0 &&
+                      { showEntityFilterWidget && hasEntitiesInPlainState &&
                           <FilterWidget
                               items={SECTIONS.filter(item => item.id !== "archived")}
                               activeItem={section}
                               onChange={(item) => onChangeSection(item.id)}
-=======
-                      { showEntityFilterWidget && hasEntitiesInPlainState &&
-                          <EntityFilterWidget
-                            section={section}
-                            onChange={onChangeSection}
->>>>>>> 66a042c6
                           />
                       }
                     </div>
