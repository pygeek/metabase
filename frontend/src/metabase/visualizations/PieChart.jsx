/* @flow */

import React, { Component, PropTypes } from "react";
import ReactDOM from "react-dom";
import styles from "./PieChart.css";

import ChartTooltip from "./components/ChartTooltip.jsx";
import ChartWithLegend from "./components/ChartWithLegend.jsx";

import { ChartSettingsError } from "metabase/visualizations/lib/errors";
import { getFriendlyName } from "metabase/visualizations/lib/utils";

import { formatValue } from "metabase/lib/formatting";

import * as colors from "metabase/lib/colors";

import cx from "classnames";

import d3 from "d3";
import _ from "underscore";

const OUTER_RADIUS = 50; // within 100px canvas
const INNER_RADIUS_RATIO = 3 / 5;

const PAD_ANGLE = (Math.PI / 180) * 1; // 1 degree in radians
const SLICE_THRESHOLD = 1 / 360; // 1 degree in percentage
const OTHER_SLICE_MIN_PERCENTAGE = 0.003;

const PERCENT_REGEX = /percent/i;

<<<<<<< HEAD
import type { VisualizationProps } from "metabase/visualizations";

type Props = VisualizationProps;

export default class PieChart extends Component<*, Props, *> {
    static displayName = "Pie";
=======
export default class PieChart extends Component {
    static uiName = "Pie";
>>>>>>> 5bb4ef23
    static identifier = "pie";
    static iconName = "pie";

    static minSize = { width: 4, height: 4 };

    static isSensible(cols, rows) {
        return cols.length === 2;
    }

    static checkRenderable(cols, rows, settings) {
        if (!settings["pie.dimension"] || !settings["pie.metric"]) {
            throw new ChartSettingsError("Which columns do want to use?", "Data");
        }
    }

    componentDidUpdate() {
        let groupElement = ReactDOM.findDOMNode(this.refs.group);
        let detailElement = ReactDOM.findDOMNode(this.refs.detail);
        if (groupElement.getBoundingClientRect().width < 100) {
            detailElement.classList.add("hide");
        } else {
            detailElement.classList.remove("hide");
        }
    }

    render() {
        const { series, hovered, onHoverChange, className, gridSize, settings } = this.props;

        const [{ data: { cols, rows }}] = series;
        const dimensionIndex = _.findIndex(cols, (col) => col.name === settings["pie.dimension"]);
        const metricIndex = _.findIndex(cols, (col) => col.name === settings["pie.metric"]);

        const formatDimension = (dimension, jsx = true) => formatValue(dimension, { column: cols[dimensionIndex], jsx, majorWidth: 0 })
        const formatMetric    =    (metric, jsx = true) => formatValue(metric, { column: cols[metricIndex], jsx, majorWidth: 0 })
        const formatPercent   =               (percent) => (100 * percent).toFixed(2) + "%"

        const showPercentInTooltip = !PERCENT_REGEX.test(cols[metricIndex].name) && !PERCENT_REGEX.test(cols[metricIndex].display_name);

        // $FlowFixMe
        let total: number = rows.reduce((sum, row) => sum + row[metricIndex], 0);

        // use standard colors for up to 5 values otherwise use color harmony to help differentiate slices
        let sliceColors = Object.values(rows.length > 5 ? colors.harmony : colors.normal);
        let sliceThreshold = typeof settings["pie.slice_threshold"] === "number" ? settings["pie.slice_threshold"] / 100 : SLICE_THRESHOLD;

        let [slices, others] = _.chain(rows)
            .map((row, index) => ({
                key: row[dimensionIndex],
                value: row[metricIndex],
                percentage: row[metricIndex] / total,
                color: sliceColors[index % sliceColors.length]
            }))
            .partition((d) => d.percentage > sliceThreshold)
            .value();

        let otherTotal = others.reduce((acc, o) => acc + o.value, 0);
        let otherSlice;
        if (otherTotal > 0) {
            otherSlice = {
                key: "Other",
                value: otherTotal,
                percentage: otherTotal / total,
                color: "gray"
            };
            slices.push(otherSlice);
        }

        // increase "other" slice so it's barely visible
        if (otherSlice && otherSlice.percentage < OTHER_SLICE_MIN_PERCENTAGE) {
            otherSlice.value = total * OTHER_SLICE_MIN_PERCENTAGE;
        }

        let legendTitles = slices.map(slice => [
            slice.key === "Other" ? slice.key : formatDimension(slice.key, true),
            settings["pie.show_legend_perecent"] ? formatPercent(slice.percentage) : undefined
        ]);
        let legendColors = slices.map(slice => slice.color);

        const pie = d3.layout.pie()
            .sort(null)
            .padAngle(PAD_ANGLE)
            .value(d => d.value);
        const arc = d3.svg.arc()
            .outerRadius(OUTER_RADIUS)
            .innerRadius(OUTER_RADIUS * INNER_RADIUS_RATIO);

        let hoverForIndex = (index, event) => ({
            index,
            event: event && event.nativeEvent,
            data: slices[index] === otherSlice ?
                others.map(o => ({
                    key: formatDimension(o.key, false),
                    value: formatMetric(o.value, false)
                }))
            : [
                { key: getFriendlyName(cols[dimensionIndex]), value: formatDimension(slices[index].key) },
                { key: getFriendlyName(cols[metricIndex]), value: formatMetric(slices[index].value) },
            ].concat(showPercentInTooltip ? [{ key: "Percentage", value: formatPercent(slices[index].percentage) }] : [])
        });

        let value, title;
        if (hovered && hovered.index != null && slices[hovered.index] !== otherSlice) {
            title = slices[hovered.index].key;
            value = slices[hovered.index].value;
        } else {
            title = "Total";
            value = formatMetric(total);
        }

        return (
            <ChartWithLegend
                className={className}
                legendTitles={legendTitles} legendColors={legendColors}
                gridSize={gridSize}
                hovered={hovered} onHoverChange={(d) => onHoverChange && onHoverChange(d && { ...d, ...hoverForIndex(d.index) })}
                showLegend={settings["pie.show_legend"]}
            >
                <div className={styles.ChartAndDetail}>
                    <div ref="detail" className={styles.Detail}>
                        <div className={cx(styles.Value, "fullscreen-normal-text fullscreen-night-text")}>{value}</div>
                        <div className={styles.Title}>{title}</div>
                    </div>
                    <div className={styles.Chart}>
                        <svg className={styles.Donut+ " m1"} viewBox="0 0 100 100">
                            <g ref="group" transform={`translate(50,50)`}>
                                {pie(slices).map((slice, index) =>
                                    <path
                                        key={index}
                                        d={arc(slice)}
                                        fill={slices[index].color}
                                        opacity={(hovered && hovered.index != null && hovered.index !== index) ? 0.3 : 1}
                                        onMouseMove={(e) => onHoverChange && onHoverChange(hoverForIndex(index, e))}
                                        onMouseLeave={() => onHoverChange && onHoverChange(null)}
                                    />
                                )}
                            </g>
                        </svg>
                    </div>
                </div>
                <ChartTooltip series={series} hovered={hovered} />
            </ChartWithLegend>
        );
    }
}<|MERGE_RESOLUTION|>--- conflicted
+++ resolved
@@ -28,17 +28,12 @@
 
 const PERCENT_REGEX = /percent/i;
 
-<<<<<<< HEAD
 import type { VisualizationProps } from "metabase/visualizations";
 
 type Props = VisualizationProps;
 
 export default class PieChart extends Component<*, Props, *> {
-    static displayName = "Pie";
-=======
-export default class PieChart extends Component {
     static uiName = "Pie";
->>>>>>> 5bb4ef23
     static identifier = "pie";
     static iconName = "pie";
 
