--- conflicted
+++ resolved
@@ -209,14 +209,14 @@
     return false;
 }
 
-<<<<<<< HEAD
 // Used for tackling Safari rendering issues
 // http://stackoverflow.com/a/3485654
 export function forceRedraw(domNode) {
     domNode.style.display='none';
     domNode.offsetHeight;
     domNode.style.display='';
-=======
+}
+
 export function moveToBack(element) {
     if (element && element.parentNode) {
         element.parentNode.insertBefore(
@@ -230,5 +230,4 @@
     if (element && element.parentNode) {
         element.parentNode.appendChild(element);
     }
->>>>>>> 63c68f40
 }